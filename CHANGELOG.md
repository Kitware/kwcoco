# Changelog

We are currently working on porting this changelog to the specifications in
[Keep a Changelog](https://keepachangelog.com/en/1.0.0/).
This project adheres to [Semantic Versioning](https://semver.org/spec/v2.0.0.html).


## Version 0.5.4 - Unreleased

<<<<<<< HEAD

## Version 0.5.3 - Released 2023-01-23
=======
### Added
* Experimental support for reading / writing kwcoco files to / from zipfiles. 

### Changed
* Improved splitting in kwcoco split CLI. Better handling for video datasets. Category balance is now optional.

### Fixed
* Bug where specifying resolution to `delay` would not work if the channels did not exist.


## Version 0.5.3 - Released 2023-01-20
>>>>>>> fa6c5015

### Added
* Add `role` property for annotations in the schema.

### Fixed
* Added `instance_id` for mmlab tracking
* Fixed np.bool
* Fixed np.float


## Version 0.5.2 - Released 2022-12-15

### Added

* Initial support to conform to mmlab coco specs
* Added ability to specify resolution in `CocoImage.delay`
* Add resolution to the image / video schema.


### Fixed
* kwcoco validate now reports errors for all inputs


### Changed

* Modified signatures of `annots` and `images` to use `annot_id` and `image_id`
  instead of `aid` and `gid`.

* Removed mentions of "flicks" in timestamps. We are simply using ISO strings
  and unix times for now.

* Updated timestamp details in the SPEC.

* Updated descriptions and organization in the formal schema.

* Require that names do not contain the "/" character in the formal schema.


## Version 0.5.1 - Released 2022-10-24


### Added
* Initial support for PostgreSQL
* In CocoDataset.coerce the arg `sqlview` can now be given as a string `sqlite` or `postgresql`.


### Fixed
* Lookup on SQL database now handles json columns


## Version 0.5.0 - Released 2022-09-28

### Fixed
* Taking non-existing channels from a single-image delayed node returns a
  concatenated node with existing and nan channels.

### Changed
* Taking subchannels from a concatenated delayed node now groups discontinuous
  indices from the same underlying image.
* `channel_spec`, `sensorchan_spec`, `util.lazy_frame_backends`, and
  `util.delayed_ops` have all been ported to the new `delayed_image` package.

### Removed
* Removed old `util_delayed_ops`


## Version 0.4.2 - Released 2022-09-06

### Fixed
* Fixed bug in vidshapes toydata code
* Respect masked arrays when doing delayed warp


## Version 0.4.1 - Released 2022-08-24

### Changed 
* Handle change in kwimage demo data, doctest hashes changed
* The SQLView changed the "extra" key to "__unstructured__" and now implicitly
  removes it before being passed to the user.
* The multisensor data now contains a "sensor" key in the image dictionary.
* Can now pass `kwcoco.CocoDataset.coerce` `sqlview=True` to attempt to grab an SQL view of the dataset.

### Fixed
* bug in coco subset when absolute=False


## Version 0.4.0 - Released 2022-08-11

### Changed 
* Officially deprecate `kwcoco.util.util_delayed_poc`
* Remove the 2 suffix on the official `delayed_ops` node names.
* The delayed crop method can now simulated a padded slice.
* Changed ujson integration from opt-out to opt-in. Specify `KWCOCO_USE_UJSON` to use ujson.


## Version 0.3.5 - Released 2022-08-08

### Changed
* kwcoco will now use ujson to read json files by default if it is available.
* Added runtime deprecation noticed to deprecated functions
* Doctests now generate images for readthedocs.


## Version 0.3.3 - Released 2022-07-26

### Added
* Ability to "undo warps" from delayed ops.

### Changed
* Removed Jagged from `delayed_ops`
* NaNs are now optimized like other leafs.

### Fixed
* Bug where delayed nan did not have the right warp signature.
* Bug in boids when speed was 0.


## Version 0.3.2 - Released 2022-07-22

### Added
* `with_bundle` flag to `iter_image_filepaths`

### Fixed
* Bug in sensorchan spec
* Issue in reroot and toydata generation that used incorrect bundle-dpaths
* Fixed issue in key parsing where numbers greater than 10 failed.

### Changed
* Added `fpath` as an option to `CocoDataset.demo`, which is currently semi-stable.
* The `finalize` method for a DelayedOperation2 now calls prepare and optimize
  beforehand by default, and also always returns an ndarray.
* DelayedWarp2 will now default to nan fill values when warping floats


## Version 0.3.1 - Released 2022-07-18


## Version 0.3.0 - Released 2022-07-14

### Added
* Initial non-experimental version of SensorChanSpec with limited functionality
* Updated `kwcoco validate` cli tool with full options (and added checks for img attrs)
* New Delayed operations with a more scalable design 

### Fixed
* Fix compatibility issue with datasets that do not contain an annotations list
* Issue where the original coco polygons did not validate correctly in the schema.
* The new delayed operations now always return an arraylike

### Changed
* FusedChannelSpec now has an `__eq__` method that returns True if the parsed reprs are the same.


## Version 0.2.31 - Released 2022-05-06

### Changed
* kwcoco subset can now accept dst as the second positional argument

### Fixed
* Fix issue in kwcoco subset where paths were invalid if written outside of
  the source kwcoco bundle.

## Version 0.2.30 - Released 2022-04-19

### Added
* kwcoco validate now accepts `--require_relative` which causes non-portable
  kwcoco files with non-relative paths to fail.
* kwcoco validate now checks for duplicate bands in the auxiliary dictionary.


## Version 0.2.29 - Released 2022-04-08

### Changed
* Better verbosity for demodata
* Experimental support for ujson
* Remove deprecated usage of cfgstr with ubelt.Cacher
* kwcoco stats output is modified

### Fixed
* CocoImage Affine transform `matrix` attribute is now always populated.


## Version 0.2.28 - Released 2022-04-02

### Changed
* CocoDataset.dump now uses `safer` with `temp_file=True` by default.
* Initial steps to rename "auxiliary" to "assets" in a backwards compatible way.


## Version 0.2.27 - Released 2022-03-31

### Fixed
* Bug in valid region warp


## Version 0.2.26 - Released 2022-03-29

### Added

* Method to get the valid region for a CocoImage in image or video space


### Changed

* CocoSqlDatabase is now lazy exposed at the top level in Python 3.7+
* Better SQL support in CocoImage
* Add maxlen in `path_sanitize`
* Warp properties in CocoImage
* Stub out CocoAsset


## Version 0.2.25 - Released 2022-03-16

### Added
* Can now load do delayed loading of data in auxiliary space. (throws an error
  if multiple auxiliary streams are mixed)
* issubset issuperset for FusedChannelSpec
* union for FusedChannelSpec and ChannelSpec
* `find_asset_obj` for CocoImage
* Added quantization spec. CocoImage.delay will now return a dequantized image
  if quantization metadata is available.


## Version 0.2.24 - Released 2022-03-15

### Added
* verbose flag to perterb function
* Added new exceptions `DuplicateAddError` and `InvalidAddError` to better
  indicate why an add image/category/annotation failed.

### Changed
* Combine measures can now take an explicit set of threshold bins to accumulate to.


## Version 0.2.23 - Released 2022-03-07

### Fixed
* Bug in delayed with nodata

## Version 0.2.22 - Released 2022-03-05

### Added

* `path_sanatize` to `kwcoco.ChannelSpec` to make a path-safe suffix for a filename
* Add experimental `_dataset_id` function to `kwcoco.CocoDataset` for unique
  but human interpretable dataset identifiers.

### Changed

* Conform now adds width / height to auxiliary objects
* Enhanced the `CocoImage.primary_asset` function
* gdal reader now uses an auto nodata mode, somewhat experimental.



## Version 0.2.21 - Released 2022-02-15

### Added
* Caching mechanism for model hashids

### Changed
* Minor improvements to confusion measures.
* AP / ROC curves now report real/support using concise SI for large numbers


## Version 0.2.20 - Released 2022-01-18

### Changed

* Removed old Python2 constructs
* Modified multisensor to use concise channel codes
* Moved `LazyGDalFrameFile` to `kwcoco.util.lazy_frame_backends` to experiment with different image subregion loaders


## Version 0.2.19 - Released 2022-01-04

### Added

* names kwarg to CocoDataset.images / videos

* `DelayedImage.finalize` now accepts a `nodata` argument, which handles invalid
  data pixels correctly under transformations.

* Toydata can now generate "multi-sensor" demodata.


### Fixed
* CocoImage now returns None for `video` if it doesn't have one.
 
* BOIDS is now deterministic given a seed, which fixes toydata determinism

* Fixed toydata bug where data previously only drawn on first channel


### Changed

* Tweaked default toydata settings


## Version 0.2.18 - Released 2021-12-01


### Added
* Added `add_auxiliary_item` to `CocoImage`
* `CocoImage.delay` can now handle the case where `imdata` is given directly in the image dictionary.
* `Measures.combine` now has a `growth` and `force_bins` parameter that works somewhat better
  than the previous `precision` parameter.
* Add measure combiner helper classes
* Support for detaching `CocoImage` from the `dset` object (for multiprocessing)


### Changed
* Split part of `confusion_vectors.py` into new file `confusion_measures.py`


## Version 0.2.17 - Released 2021-11-10

### Added
* Added "channels" argument to kwcoco subset

### Fixed
* Bug in `delayed_load` when none of the requested channels exist


## Version 0.2.16 - Released 2021-11-05


### Changed
* Added more docs to demodata
* Moved eval CLI code to the cli module.


### Fixed
* Annotation outside the image bounds now render correctly in the toydata module.
* Fixed issue in FusedChannelSpec where a unnormalized getitem did not work correctly


## Version 0.2.15 - Released 2021-10-29

### Added
* Ported channel related features to CocoImage
* vidshapes-msi is now an alias for vidshapes-multispectral
* Can now specify general channels for video toydata

### Changed
* Split `kwcoco.demo.toydata` into `kwcoco.demo.toydata_image` and `kwcoco.demo.toydata_video`
* Moved code from `coco_dataset` to `_helpers`

### Fixed
* Bug in `show_image` with MSI
* Fixed bug in ObjectList1D.peek


## Version 0.2.14 - Released 2021-10-21


### Added
* Moved Archive code to its own util module
* Extended channel slice syntax. Can now use "." to separate root from the slice notation.

### Fixed
* Removed debugging print statements
* Fixed issue with pickling category tree
* Fixed bugs with numel and zero channels


## Version 0.2.13 - Released 2021-10-13

### Added
* Add `.images` to `Videos` 1D object.
* Initial `copy_assets` behavior for kwcoco subset.

### Changed
* Improved speed of repeated calls to FusedChannelSpec.coerce and normalize

### Fixed
* Fixed bug in delayed image where nans did not correctly change size when warped
* Fixed bug in delayed image where warps were not applied correctly to concatenated objects


## Version 0.2.12 - Released 2021-09-22


### Added
* Initial implementation of shorthand channels
* Parameterized `max_speed` of toydata objects
* Add `combine_kwcoco_measures` function
* Add new API methods to ChannelSpec objects


### Changed

* Reworking kwcoco channel spec backend implementation. Trying to maintain
  compatibility and insert warnings where things might change.
* Removed six from CocoDataset
* Added support for pathlib


### Fixed
* Fixed bug in union with relative paths


## Version 0.2.11 - Released 2021-08-25


### Added

* `ChannelSpec` can now be coerced from a `FusedChannelSpec`
* `FusedChannelSpec` now implements the `__set__` interface

## Version 0.2.10 - Released 2021-08-24


### Fixed
* Fixed bug when `track_id` is given to `add_annotation`
* Fixed but in `delayed_load` where requested channels were returned in the
  wrong order, or with incorrect data.
* Bug in `delayed_load` where nans did not resize properly

### Added
* Can now specify `-frames{num}` in demo names to control number of frames in each video


### Changed

* In detection metrics, annotations now get a default score of 1.0 if not provided.
* In detection metrics, fixed AUC to report 1.0 when detections are perfect


## Version 0.2.9 - Released 2021-08-12


### Added

* Added `vidid` argument to `CocoDataset.images` 1D object mixin.
* Added `trackid` argument to `CocoDataset.annots` 1D object mixin.

### Fixed

* `perterb_coco` now correctly perturbs segmentations

### Changed

* Changed argument name from `gsize` to `image_size` in toydata methods.
  Backwards compatibility is preserved via kwargs for now, but `gsize` will be
  deprecated in the future.


## Version 0.2.8 - Released 2021-08-02


### Added

* CocoSQLDataset.coerce
* `kwcoco subset` CLI now has a `--select_images` and `--select_videos` option that takes a json query.
* Add initial implementation of `DelayedChannelStack.take_channels`, returns nans if the channel is not available.

### Changed

* Made URIs for CocoSQLDataset slightly more robust
* kwcoco show now defaults `show_labels` to False


## Version 0.2.7 - Released 2021-06-28

### Added

* Added "domain net" to `kwcoco grab`.
* Added "spacenet7" to `kwcoco grab`.


### Fixed
* Fixed issue in `add_annotation` where if failed to add keypoints, and segmentations.


## Version 0.2.6 - Released 2021-06-22

### Added

* `CocoDataset.index.trackid_to_aids` is a new index that maps a track-id to
  all annotations assigned to that track.

* `kwcoco grab` CLI for downloading and converting standard datasets

* `CocoDataset.delayed_load` now has a limited ability to specify a list of
  channels to load, and if it is returned in image or video space.

### Changed
* `kwcoco.add_annotation` can now accept and automatically convert kwimage data
  structures for segmentation and keypoints.

### Fixed
* Channels in a base image can now be None. 
* `validate` now prints which field caused the issue

## Version 0.2.5 - Released 2021-06-09

### Changes
* Updated README
* Code cleanup
* More docs

### Fixes
* Fixed error with empty union
* Fixed error in `delayed_load`

## Version 0.2.4 - Released 2021-05-20

### Added

* Experimental `delayed_load` method for an image

### Fixed
* Fixed `cats_per_img` in kwcoco stats.
* Fixed `grab_camvid`.
* Fixed legacy `img_root` key not being respected.


## Version 0.2.3 - Released 2021-05-13

### Changed
* Made bezier dependency optional
* stats now returns video stats


## Version 0.2.2 - Released 2021-05-10


### Added

* Added `channel_spec.py` as a helper and documentation
* Auxiliary images now have `warp_aux_to_img` property
* Base images now have `warp_img_to_vid` property

### Changed

* Removed `base_to_aux` transform in favor of inverse `warp_aux_to_img`


### Fixes
* Fixed error in kwcoco conform documentation 
* The conform operation now warns if the segmentation cannot be converted to a polygon


## Version 0.2.1 - Released 2021-04-26


### Changed

* The `dset.index.vidid_to_gids` is now guaranteed to always return image ids ordered by their frame index.
* `dset.view_sql` now has a `memory` kwarg that will force the database to live in memory.
* The SQLite backend now agrees with the dict backend and does not map None to values for image names and file names.

### Removed
* `kwcoco.utils.util_slice` use `kwarray.util_slice` instead.


## Version 0.2.0 - Released 2021-04-22


### Fixed
* Fixed numpy warning by using `int` instead of `np.int`.
* Issue in rename categories with non-deterministic behavior
* Reference gdal from the `osgeo` package
* Fixed "name" attribute in sqlview.
* Implemented the `name_to_video` index
* annToMask and annToRLE in the `compat_dataset` now work like the original.

### Removed
* Several deprecated APIs
* `kwcoco.toydata` and `kwcoco.toypatterns`, use `kwcoco.demo.toydata` and `kwcoco.demo.toypatterns` instead.
* `remove_all_images` and `remove_all_annotations` (use clear variants instead)


### Changed
* `kwcoco coco_subset` can now take a list of image-ids explicitly.
* Separate the vectorized ORM-like objects out of `coco_dataset` and into their own `coco_objects` module.


## Version 0.1.13 - Released 2021-04-01

### Changed
* The image schema now has two modalities. The normal `id` + `file_name`  still
  exists, but now we can do `id` + `name` + `auxiliary` without a default
  `file_name`, which allows us to better handle multispectral images.

* The `name` is a new primary text key for images. 

* In the SQL view of the database, non-schema properties are now stored in
  "extra" instead of "foreign". (I confused "foreign keys" for "additionalProperties")

### Added
* Add `name` property to the `image`.
* Add `kwcoco.Subset` create a subset of a coco file based on filter criteria
* Add `kwcoco.Subset` create a subset of a coco file based on filter criteria
* Experimental interactive mode to kwcoco show
* Start to merge cli and class functionality.

### Fixed
* Fixed the default bundle root to be the cwd instead of
  `untitled_kwcoco_bundle`.

* `CocoDataset.union` will now correctly insert prefixes into file names such
  that they are relative to the common bundle directory.

* Bug in `rename_categories`

## Version 0.1.12 - Released 2021-03-04


## Version 0.1.11 - Released 2021-02-24

### Added
* Introduced the concept of a bundled dataset
* Added `kwcoco conform` script to standardize / make coco files compliant with `pycocotools`. 
* Added `--image_attrs=True` to `kwcoco stats`.
* Added `AbstractCocoDataset` base class for `CocoDataset` and `CocoSqlDataset`.
* Added `examples` subdirectory for answers to FAQ
* Added `kwcoco validate` script to check that json and assets exist.
* Added `conform` method to the main coco dataset

### Changed
* `CocoDataset.subset` will now only return the videos that are supported by
  the chosen images.

## Version 0.1.10 - Released 2021-02-05

### Added
* Add `ascii_only` keyword to clf-report to disable unicode glyphs
* Add `ASCII_ONLY` environment variable to disable unicode glyphs
* Initial implementation for `CocoSqlDatabase`

### Fixed
* Fix bug in `show_image` when segmentation is None


## Version 0.1.9 - Released 2021-01-08

### Added
* Add `remove_video` method to CocoDataset
* kwcoco show can now show auxiliary data


### Changed
* `CocoDataset.union` now will remap track-ids assuming all input datasets are
  disjoint by default.

* Fixed issues in metrics classification report


## Version 0.1.8 - Released 2020-12-02

### Added
* Standalone algorithm for BOID positions

### Changed
* Make kwplot, matplotlib, and seaborn optional

### Fixed
* Fixed bug in `draw_threshold_curves` when measures are empty.


## Version 0.1.7 - Released 2020-10-23

### Changed
* Better support for pycocotools 
* Better evaluation code
* Better auxiliary data
* Tweaks in CLI stats script

## Version 0.1.6 - Released 2020-10-23

### Added
* `kwcoco.kw18.KW18.to_coco` can now accept `image_paths` and `video_name`

### Changed
* Yet more change to `reroot`, this needs to get reviewed and fixed.
* Fix spelling of auxillary to auxiliary
* Better auxiliary channel support in toydata

### Fixed
* Added version flag to the CLI
* Fixes to `ensure_json_serializable` for edge cases and recursion depth


### Removed
* Removed `pred_raw` from ConfusionVectors


## Version 0.1.5 - Released 2020-08-26

### Added

* Ported the non-torch components of CategoryTree from ndsampler to kwcoco. 
* This helps kwcoco work better as a standalone package.
* Union now works with videos
* New formal schema with jsonschema validation support
* Add `autobuild` kwarg to `CocoDset.subset`


### Changed
* Removed optional dependency on ndsampler, functionality should now be available without ndsampler.


### Fixed
* the `_check_index` method now works correctly.
* `add_image` with `video_id` now works even if the video doesn't exist yet.
* `add_annotation` no longer fails if `category_id` is None.


## Version 0.1.4 - Released 2020-07-20

### Added
* Added `compat_dataset.COCO` which supports 99% of the original `pycocotools` API.
* Added `kwcoco modify_categories` CLI which supports renaming and removal of categories.
* New `random_video_dset` demo function to generate toydata in video sequences. Added new tooling for this. STATUS: INCOMPLETE
* Add new video-based APIs to the CocoDataset based on the spec. STATUS: incomplete

### Fixed
* Fix bug in find_representative_images.


## Version 0.1.3 - Released

### Added
* Basic KW18 read/write/from-COCO support

### Fixed
* Fixed json serialization error when using perterb_coco.

## Version 0.1.2 - Released 2020-06-11

### Added 
* ported metrics from netharn, might be moved in the future.
* Add `perterb_coco`
* Add `CocoEvaluator` and CLI `kwcoco eval`

## Version 0.1.1 - Released 2020-10-23

### Added
* stats CLI can now accept multiple datasets.
* ported `data.grab_voc` and `data.grab_camvid` from netharn.
* Add `kwcoco.coco_evaluator.CocoEvaluator`
* Add `safe` kwarg to `CocoDataset.reroot`

### Fixed
* Python2 error with json dump

## Version 0.1.0 - Released 2020-04-08

### Added
* Example usage section in CLI help
* Moved toydata from ndsampler to kwcoco

### Fixed
* Multipolygon segmentations are now displayed correctly.
* Tracebacks on errors are now displayed.

## [Version 0.0.1] - 

### Added
* Initial version<|MERGE_RESOLUTION|>--- conflicted
+++ resolved
@@ -5,12 +5,8 @@
 This project adheres to [Semantic Versioning](https://semver.org/spec/v2.0.0.html).
 
 
-## Version 0.5.4 - Unreleased
-
-<<<<<<< HEAD
-
-## Version 0.5.3 - Released 2023-01-23
-=======
+## Version 0.5.4 - Released 2023-01-23
+
 ### Added
 * Experimental support for reading / writing kwcoco files to / from zipfiles. 
 
@@ -22,7 +18,6 @@
 
 
 ## Version 0.5.3 - Released 2023-01-20
->>>>>>> fa6c5015
 
 ### Added
 * Add `role` property for annotations in the schema.
